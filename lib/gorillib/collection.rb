--- conflicted
+++ resolved
@@ -64,7 +64,7 @@
   class Collection
     # [{Symbol => Object}] The actual store of items, but not for you to mess with
     attr_reader :clxn
-  protected   :clxn
+    protected   :clxn
 
     # [String, Symbol] Method invoked on a new item to generate its collection key; :to_key by default
     class_attribute :key_method, :instance_writer => false
@@ -92,39 +92,12 @@
       @clxn[label] = item
     end
 
-<<<<<<< HEAD
-  public
-
-    # @return [String] string describing the collection's array representation
-    def to_s           ; to_a.to_s           ; end
-    # @return [String] string describing the collection's array representation
-    def inspect
-      key_width = [keys.map{|key| key.to_s.length + 1 }.max.to_i, 45].min
-      guts = clxn.map{|key, val| "%-#{key_width}s %s" % ["#{key}:", val.inspect] }.join(",\n   ")
-      ['c{ ', guts, ' }'].join
-    end
-    def inspect_compact
-      ['c{ ', keys.join(", "), ' }'].join
-    end
-
-    # @return [Array] serializable array representation of the collection
-    def to_wire(options={})
-      to_a.map{|el| el.respond_to?(:to_wire) ? el.to_wire(options) : el }
-    end
-    # same as #to_wire
-    def as_json(*args) to_wire(*args) ; end
-    # @return [String] JSON serialization of the collection's array representation
-    def to_json(*args) to_wire(*args).to_json(*args) ; end
-
-  end
-=======
     def label_for(item)
       if key_method.nil? then
         raise ArgumentError, "Can't add things to a #{self.class} without some sort of label: use foo[label] = obj, or set the collection's key_method" ;
       end
       item.public_send(key_method)
     end
->>>>>>> 73c15c62
 
     #
     # Barebones enumerable methods
