--- conflicted
+++ resolved
@@ -22,7 +22,7 @@
   Bundler.setup(:default, :development, :docs)
 end
 
-<<<<<<< HEAD
+# <<<<<<< HEAD
 require 'jeweler'
 Jeweler::Tasks.new do |gem|
   Bundler.setup(:default, :development, :test)
@@ -45,52 +45,52 @@
   gem.require_paths = ['lib']
 end
 Jeweler::RubygemsDotOrgTasks.new
-=======
-Bundler::GemHelper.install_tasks
-
-# require 'jeweler'
-# Jeweler::Tasks.new do |gem|
-#   # gem is a Gem::Specification... see http://docs.rubygems.org/read/chapter/20 for more options
-#   gem.name        = "gorillib"
-#   gem.homepage    = "http://infochimps.com/labs"
-#   gem.license     = "MIT"
-#   gem.summary     = %Q{include only what you need. No dependencies, no creep}
-#   gem.description = %Q{Gorillib: infochimps lightweight subset of ruby convenience methods}
-#   gem.email       = "coders@infochimps.org"
-#   gem.authors     = ["Infochimps"]
-
-#   ignores = File.readlines(".gitignore").grep(/^[^#]\S+/).map{|s| s.chomp }
-#   dotfiles = [".gemtest", ".gitignore", ".rspec", ".yardopts"]
-#   gem.files = dotfiles + Dir["**/*"].
-#     reject{|f| f =~ %r{^(vendor|coverage)/} }.
-#     reject{|f| File.directory?(f) }.
-#     reject{|f| ignores.any?{|i| File.fnmatch(i, f) || File.fnmatch(i+'/**/*', f) || File.fnmatch(i+'/*', f) } }
-#   gem.test_files = gem.files.grep(/^spec\//)
-#   gem.require_paths = ['lib']
+# =======
+# Bundler::GemHelper.install_tasks
+# 
+# # require 'jeweler'
+# # Jeweler::Tasks.new do |gem|
+# #   # gem is a Gem::Specification... see http://docs.rubygems.org/read/chapter/20 for more options
+# #   gem.name        = "gorillib"
+# #   gem.homepage    = "http://infochimps.com/labs"
+# #   gem.license     = "MIT"
+# #   gem.summary     = %Q{include only what you need. No dependencies, no creep}
+# #   gem.description = %Q{Gorillib: infochimps lightweight subset of ruby convenience methods}
+# #   gem.email       = "coders@infochimps.org"
+# #   gem.authors     = ["Infochimps"]
+# 
+# #   ignores = File.readlines(".gitignore").grep(/^[^#]\S+/).map{|s| s.chomp }
+# #   dotfiles = [".gemtest", ".gitignore", ".rspec", ".yardopts"]
+# #   gem.files = dotfiles + Dir["**/*"].
+# #     reject{|f| f =~ %r{^(vendor|coverage)/} }.
+# #     reject{|f| File.directory?(f) }.
+# #     reject{|f| ignores.any?{|i| File.fnmatch(i, f) || File.fnmatch(i+'/**/*', f) || File.fnmatch(i+'/*', f) } }
+# #   gem.test_files = gem.files.grep(/^spec\//)
+# #   gem.require_paths = ['lib']
+# # end
+# # Jeweler::RubygemsDotOrgTasks.new
+# 
+# require 'rspec/core'
+# require 'rspec/core/rake_task'
+# RSpec::Core::RakeTask.new(:spec) do |spec|
+#   Bundler.setup(:default, :development, :test)
+#   spec.pattern = FileList['spec/**/*_spec.rb']
 # end
-# Jeweler::RubygemsDotOrgTasks.new
-
-require 'rspec/core'
-require 'rspec/core/rake_task'
-RSpec::Core::RakeTask.new(:spec) do |spec|
-  Bundler.setup(:default, :development, :test)
-  spec.pattern = FileList['spec/**/*_spec.rb']
-end
-
-# RSpec::Core::RakeTask.new(:rcov) do |spec|
-#   Bundler.setup(:default, :development, :test)
-#   spec.pattern = 'spec/**/*_spec.rb'
-#   spec.rcov = true
-#   spec.rcov_opts = %w[ --exclude .rvm --no-comments --text-summary]
+# 
+# # RSpec::Core::RakeTask.new(:rcov) do |spec|
+# #   Bundler.setup(:default, :development, :test)
+# #   spec.pattern = 'spec/**/*_spec.rb'
+# #   spec.rcov = true
+# #   spec.rcov_opts = %w[ --exclude .rvm --no-comments --text-summary]
+# # end
+# 
+# require 'yard'
+# YARD::Rake::YardocTask.new do
+#   Bundler.setup(:default, :development, :docs)
 # end
-
-require 'yard'
-YARD::Rake::YardocTask.new do
-  Bundler.setup(:default, :development, :docs)
-end
-
-# App-specific tasks
-Dir[File.dirname(__FILE__)+'/lib/tasks/**/*.rake'].sort.each{|f| load f }
-
-task :default => :spec
->>>>>>> 0e8b5729
+# 
+# # App-specific tasks
+# Dir[File.dirname(__FILE__)+'/lib/tasks/**/*.rake'].sort.each{|f| load f }
+# 
+# task :default => :spec
+# >>>>>>> 0e8b5729b159c7aa8c596c4d5bc1757f7562e71b