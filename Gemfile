--- conflicted
+++ resolved
@@ -1,35 +1,22 @@
 source 'http://rubygems.org'
 
-<<<<<<< HEAD
 gem   'multi_json',  ">= 1.1"
+gem   'json'
+gem   'configliere', '>= 0.4.13'
 
 # Only gems that you want listed as development dependencies in the gemspec
 group :development do
   gem 'bundler',     "~> 1.1"
+  gem 'jeweler',     ">= 1.6",   :require => false
+  gem 'pry'
+  gem 'rspec',       ">= 2.8",   :require => false
   gem 'rake',                    :require => false
   gem 'yard',        ">= 0.7",   :require => false
-  gem 'rspec',       ">= 2.8",   :require => false
-  gem 'jeweler',     ">= 1.6",   :require => false
 end
 
 group :docs do
   gem 'redcarpet',   ">= 2.1",   :platform => [:ruby]
   gem 'kramdown',                :platform => [:jruby]
-=======
-gem     'multi_json', '~> 1.1'
-gem     'json'
-gem     'configliere', '>= 0.4.13'
-
-group :development do
-  gem   'bundler',    '~> 1'
-  gem   'pry'
-  gem   'jeweler',    '~> 1.6'
-end
-
-group :docs do
-  gem   'yard',       '~> 0.7'
-  gem   'redcarpet',  '~> 2.1'
->>>>>>> 0e8b5729
 end
 
 # Gems for testing and coverage
